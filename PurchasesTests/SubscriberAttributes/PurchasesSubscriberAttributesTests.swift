//
//  Copyright RevenueCat Inc. All Rights Reserved.
//
//  Licensed under the MIT License (the "License");
//  you may not use this file except in compliance with the License.
//  You may obtain a copy of the License at
//
//      https://opensource.org/licenses/MIT
//
// Created by RevenueCat on 3/01/20.
//

import Nimble
import StoreKit
import XCTest

@testable import RevenueCat

class PurchasesSubscriberAttributesTests: XCTestCase {

    var mockReceiptFetcher: MockReceiptFetcher!
    let mockRequestFetcher = MockRequestFetcher()
    let mockProductsManager = MockProductsManager()
    let mockBackend = MockBackend()
    let mockStoreKitWrapper = MockStoreKitWrapper()
    let mockNotificationCenter = MockNotificationCenter()
    var userDefaults: UserDefaults! = nil
    let mockOfferingsFactory = MockOfferingsFactory()
    var mockDeviceCache: MockDeviceCache!
    let mockIdentityManager = MockIdentityManager(mockAppUserID: "app_user");
    var mockSubscriberAttributesManager: MockSubscriberAttributesManager!
    var subscriberAttributeHeight: SubscriberAttribute!
    var subscriberAttributeWeight: SubscriberAttribute!
    var mockAttributes: [String: SubscriberAttribute]!
    let systemInfo: SystemInfo = try! MockSystemInfo(platformFlavor: nil,
                                                     platformFlavorVersion: nil,
                                                     finishTransactions: true)
    var mockReceiptParser: MockReceiptParser!
    var mockAttributionFetcher: MockAttributionFetcher!
<<<<<<< HEAD
    var mockAttributionPoster: RCAttributionPoster!
    
=======
    var mockAttributionPoster: AttributionPoster!

>>>>>>> fbef8338
    var mockOperationDispatcher: MockOperationDispatcher!
    var mockIntroEligibilityCalculator: MockIntroEligibilityCalculator!

    let purchasesDelegate = MockPurchasesDelegate()
    var purchaserInfoManager: PurchaserInfoManager!
    let emptyPurchaserInfoData: [String: Any] = [
    "request_date": "2019-08-16T10:30:42Z",
    "subscriber": [
        "first_seen": "2019-07-17T00:05:54Z",
        "original_app_user_id": "",
        "subscriptions": [:],
        "other_purchases": [:],
        "original_application_version": NSNull()
    ]]
    
    var mockOfferingsManager: MockOfferingsManager!

    var purchases: Purchases!

    override func setUp() {
        userDefaults = UserDefaults(suiteName: "TestDefaults")
        self.mockDeviceCache = MockDeviceCache(userDefaults: userDefaults)

        self.subscriberAttributeHeight = SubscriberAttribute(withKey: "height",
                                                             value: "183")
        self.subscriberAttributeWeight = SubscriberAttribute(withKey: "weight",
                                                             value: "160")
        self.mockAttributes = [
            subscriberAttributeHeight.key: subscriberAttributeHeight,
            subscriberAttributeWeight.key: subscriberAttributeWeight
        ]
        self.mockOperationDispatcher = MockOperationDispatcher()
        self.mockIntroEligibilityCalculator = MockIntroEligibilityCalculator()
        self.mockReceiptParser = MockReceiptParser()
<<<<<<< HEAD
        let systemInfoAttribution = MockSystemInfo(platformFlavor: "iOS",
                                                   platformFlavorVersion: "3.2.1",
                                                   finishTransactions: true)
        self.mockAttributionFetcher = MockAttributionFetcher(deviceCache: mockDeviceCache,
                                                             identityManager: mockIdentityManager,
                                                             backend: mockBackend,
                                                             attributionFactory: AttributionTypeFactory(),
                                                             systemInfo: systemInfoAttribution)
        self.mockAttributionPoster = RCAttributionPoster(deviceCache: mockDeviceCache,
                                                         identityManager: mockIdentityManager,
                                                         backend: mockBackend,
                                                         systemInfo: systemInfoAttribution,
                                                         attributionFetcher: mockAttributionFetcher,
                                                         subscriberAttributesManager: mockSubscriberAttributesManager)
=======
        let systemInfoAttribution = try! MockSystemInfo(platformFlavor: "iOS",
                                                        platformFlavorVersion: "3.2.1",
                                                        finishTransactions: true)
        self.mockAttributionFetcher = MockAttributionFetcher(attributionFactory: AttributionTypeFactory(),
                                                             systemInfo: systemInfoAttribution)
        self.mockSubscriberAttributesManager = MockSubscriberAttributesManager(
            backend: self.mockBackend,
            deviceCache: self.mockDeviceCache,
            attributionFetcher: self.mockAttributionFetcher,
            attributionDataMigrator: AttributionDataMigrator())
        self.mockAttributionPoster = AttributionPoster(deviceCache: mockDeviceCache,
                                                       identityManager: mockIdentityManager,
                                                       backend: mockBackend,
                                                       attributionFetcher: mockAttributionFetcher,
                                                       subscriberAttributesManager: mockSubscriberAttributesManager)
>>>>>>> fbef8338
        self.purchaserInfoManager = PurchaserInfoManager(operationDispatcher: mockOperationDispatcher,
                                                         deviceCache: mockDeviceCache,
                                                         backend: mockBackend,
                                                         systemInfo: systemInfo)
        mockOfferingsManager = MockOfferingsManager(deviceCache: mockDeviceCache,
                                                    operationDispatcher: mockOperationDispatcher,
                                                    systemInfo: systemInfo,
                                                    backend: mockBackend,
                                                    offeringsFactory: MockOfferingsFactory(),
                                                    productsManager: MockProductsManager())
        self.mockReceiptFetcher = MockReceiptFetcher(requestFetcher: mockRequestFetcher)
    }

    override func tearDown() {
        purchases?.delegate = nil
        purchases = nil
        UserDefaults().removePersistentDomain(forName: "TestDefaults")
    }

    func setupPurchases(automaticCollection: Bool = false) {
        Purchases.automaticAppleSearchAdsAttributionCollection = automaticCollection
        self.mockIdentityManager.mockIsAnonymous = false
        let purchasesOrchestrator = PurchasesOrchestrator(productsManager: mockProductsManager,
                                                          storeKitWrapper: mockStoreKitWrapper,
                                                          systemInfo: systemInfo,
                                                          subscriberAttributesManager: mockSubscriberAttributesManager,
                                                          operationDispatcher: mockOperationDispatcher,
                                                          receiptFetcher: mockReceiptFetcher,
                                                          purchaserInfoManager: purchaserInfoManager,
                                                          backend: mockBackend,
                                                          identityManager: mockIdentityManager,
                                                          receiptParser: mockReceiptParser,
                                                          deviceCache: mockDeviceCache)
        purchases = Purchases(appUserID: mockIdentityManager.currentAppUserID,
                              requestFetcher: mockRequestFetcher,
                              receiptFetcher: mockReceiptFetcher,
                              attributionFetcher: mockAttributionFetcher,
                              attributionPoster: mockAttributionPoster,
                              backend: mockBackend,
                              storeKitWrapper: mockStoreKitWrapper,
                              notificationCenter: mockNotificationCenter,
                              systemInfo: systemInfo,
                              offeringsFactory: mockOfferingsFactory,
                              deviceCache: mockDeviceCache,
                              identityManager: mockIdentityManager,
                              subscriberAttributesManager: mockSubscriberAttributesManager,
                              operationDispatcher: mockOperationDispatcher,
                              introEligibilityCalculator: mockIntroEligibilityCalculator,
                              receiptParser: mockReceiptParser,
                              purchaserInfoManager: purchaserInfoManager,
                              productsManager: mockProductsManager,
                              offeringsManager: mockOfferingsManager,
                              purchasesOrchestrator: purchasesOrchestrator)
        purchasesOrchestrator.maybeDelegate = purchases
        purchases!.delegate = purchasesDelegate
        Purchases.setDefaultInstance(purchases!)
    }

    // Mark: Notifications

    func testSubscribesToForegroundNotifications() {
        setupPurchases()

        expect(self.mockNotificationCenter.observers.count) > 0

        var isObservingDidBecomeActive = false

        for (_, _, name, _) in self.mockNotificationCenter.observers {
            if name == SystemInfo.applicationDidBecomeActiveNotification {
                isObservingDidBecomeActive = true
                break
            }
        }
        expect(isObservingDidBecomeActive) == true

        self.mockNotificationCenter.fireNotifications()
        expect(self.mockSubscriberAttributesManager.invokedSyncAttributesForAllUsersCount) == 2
    }

    func testSubscribesToBackgroundNotifications() {
        setupPurchases()

        expect(self.mockNotificationCenter.observers.count) > 0

        var isObservingDidBecomeActive = false

        for (_, _, name, _) in self.mockNotificationCenter.observers {
            if name == SystemInfo.applicationWillResignActiveNotification {
                isObservingDidBecomeActive = true
                break
            }
        }
        expect(isObservingDidBecomeActive) == true

        self.mockNotificationCenter.fireNotifications()
        expect(self.mockSubscriberAttributesManager.invokedSyncAttributesForAllUsersCount) == 2
    }

    func testSubscriberAttributesSyncIsPerformedAfterPurchaserInfoSync() {
        mockBackend.stubbedGetSubscriberDataPurchaserInfo = PurchaserInfo(data: [
            "request_date": "2019-08-16T10:30:42Z",
            "subscriber": [
                "first_seen": "2019-07-17T00:05:54Z",
                "original_app_user_id": "app_user_id",
                "subscriptions": [:],
                "other_purchases": [:],
                "original_application_version": "1.0",
                "original_purchase_date": "2018-10-26T23:17:53Z"
            ]
        ])

        setupPurchases()

        expect(self.mockBackend.invokedGetSubscriberDataCount) == 1
        expect(self.mockDeviceCache.cachePurchaserInfoCount) == 1
        expect(self.mockDeviceCache.cachedPurchaserInfo.count) == 1
        expect(self.mockSubscriberAttributesManager.invokedSyncAttributesForAllUsersCount) == 0

        self.mockNotificationCenter.fireNotifications()

        expect(self.mockSubscriberAttributesManager.invokedSyncAttributesForAllUsersCount) == 2
        expect(self.mockDeviceCache.cachePurchaserInfoCount) == 1
        expect(self.mockDeviceCache.cachedPurchaserInfo.count) == 1
    }

    // Mark: Set attributes

    func testSetAttributesMakesRightCalls() {
        setupPurchases()

        Purchases.shared.setAttributes(["genre": "rock n' roll"])
        expect(self.mockSubscriberAttributesManager.invokedSetAttributesCount) == 1
        expect(self.mockSubscriberAttributesManager.invokedSetAttributesParameters?.attributes) == ["genre": "rock n' roll"]
        expect(self.mockSubscriberAttributesManager.invokedSetAttributesParameters?.appUserID) == mockIdentityManager.currentAppUserID
    }

    func testSetEmailMakesRightCalls() {
        setupPurchases()

        Purchases.shared.setEmail("ac.dc@rock.com")
        expect(self.mockSubscriberAttributesManager.invokedSetEmailCount) == 1
        expect(self.mockSubscriberAttributesManager.invokedSetEmailParameters?.email) == "ac.dc@rock.com"
        expect(self.mockSubscriberAttributesManager.invokedSetEmailParameters?.appUserID) == mockIdentityManager
            .currentAppUserID
    }

    func testSetPhoneNumberMakesRightCalls() {
        setupPurchases()

        Purchases.shared.setPhoneNumber("8561365841")
        expect(self.mockSubscriberAttributesManager.invokedSetPhoneNumberCount) == 1
        expect(self.mockSubscriberAttributesManager.invokedSetPhoneNumberParameters?.phoneNumber) == "8561365841"
        expect(self.mockSubscriberAttributesManager.invokedSetPhoneNumberParameters?.appUserID) == mockIdentityManager
            .currentAppUserID
    }

    func testSetDisplayNameMakesRightCalls() {
        setupPurchases()

        Purchases.shared.setDisplayName("Stevie Ray Vaughan")
        expect(self.mockSubscriberAttributesManager.invokedSetDisplayNameCount) == 1
        expect(self.mockSubscriberAttributesManager.invokedSetDisplayNameParameters?.displayName) == "Stevie Ray Vaughan"
        expect(self.mockSubscriberAttributesManager.invokedSetDisplayNameParameters?.appUserID) == mockIdentityManager
            .currentAppUserID
    }

    func testSetPushTokenMakesRightCalls() {
        setupPurchases()
        let tokenData = Data("ligai32g32ig".data(using: .utf8)!)
        let tokenString = (tokenData as NSData).asString()

        Purchases.shared.setPushToken(tokenData)
        expect(self.mockSubscriberAttributesManager.invokedSetPushTokenCount) == 1

        let receivedPushToken = self.mockSubscriberAttributesManager.invokedSetPushTokenParameters!.pushToken!

        expect((receivedPushToken as NSData).asString()) == tokenString
        expect(self.mockSubscriberAttributesManager.invokedSetPushTokenParameters?.appUserID) == mockIdentityManager
            .currentAppUserID
    }

    func testSetPushTokenStringMakesRightCalls() {
        setupPurchases()
        let tokenString = "ligai32g32ig"

        Purchases.shared.setPushTokenString(tokenString)
        expect(self.mockSubscriberAttributesManager.invokedSetPushTokenStringCount) == 1

        let receivedPushToken = self.mockSubscriberAttributesManager.invokedSetPushTokenStringParameters!.pushToken!

        expect(receivedPushToken) == tokenString
        expect(self.mockSubscriberAttributesManager.invokedSetPushTokenStringParameters?.appUserID) ==
            mockIdentityManager.currentAppUserID
    }

    func testSetAdjustIDMakesRightCalls() {
        setupPurchases()

        Purchases.shared.setAdjustID("123abc")
        expect(self.mockSubscriberAttributesManager.invokedSetAdjustIDCount) == 1
        expect(self.mockSubscriberAttributesManager.invokedSetAdjustIDParameters?.adjustID) == "123abc"
        expect(self.mockSubscriberAttributesManager.invokedSetAdjustIDParameters?.appUserID) == mockIdentityManager
                .currentAppUserID
    }

    func testSetAppsflyerIDMakesRightCalls() {
        setupPurchases()

        Purchases.shared.setAppsflyerID("123abc")
        expect(self.mockSubscriberAttributesManager.invokedSetAppsflyerIDCount) == 1
        expect(self.mockSubscriberAttributesManager.invokedSetAppsflyerIDParameters?.appsflyerID) == "123abc"
        expect(self.mockSubscriberAttributesManager.invokedSetAppsflyerIDParameters?.appUserID) == mockIdentityManager
                .currentAppUserID
    }

    func testSetFBAnonymousIDMakesRightCalls() {
        setupPurchases()

        Purchases.shared.setFBAnonymousID("123abc")
        expect(self.mockSubscriberAttributesManager.invokedSetFBAnonymousIDCount) == 1
        expect(self.mockSubscriberAttributesManager.invokedSetFBAnonymousIDParameters?.fbAnonymousID) == "123abc"
        expect(self.mockSubscriberAttributesManager.invokedSetFBAnonymousIDParameters?.appUserID) == mockIdentityManager
                .currentAppUserID
    }

    func testSetMparticleIDMakesRightCalls() {
        setupPurchases()

        Purchases.shared.setMparticleID("123abc")
        expect(self.mockSubscriberAttributesManager.invokedSetMparticleIDCount) == 1
        expect(self.mockSubscriberAttributesManager.invokedSetMparticleIDParameters?.mparticleID) == "123abc"
        expect(self.mockSubscriberAttributesManager.invokedSetMparticleIDParameters?.appUserID) == mockIdentityManager
                .currentAppUserID
    }

    func testSetOnesignalIDMakesRightCalls() {
        setupPurchases()

        Purchases.shared.setOnesignalID("123abc")
        expect(self.mockSubscriberAttributesManager.invokedSetOnesignalIDCount) == 1
        expect(self.mockSubscriberAttributesManager.invokedSetOnesignalIDParameters?.onesignalID) == "123abc"
        expect(self.mockSubscriberAttributesManager.invokedSetOnesignalIDParameters?.appUserID) == mockIdentityManager
                .currentAppUserID
    }

    func testSetMediaSourceMakesRightCalls() {
        setupPurchases()

        Purchases.shared.setMediaSource("123abc")
        expect(self.mockSubscriberAttributesManager.invokedSetMediaSourceCount) == 1
        expect(self.mockSubscriberAttributesManager.invokedSetMediaSourceParameters?.mediaSource) == "123abc"
        expect(self.mockSubscriberAttributesManager.invokedSetMediaSourceParameters?.appUserID) == mockIdentityManager
                .currentAppUserID
    }

    func testSetCampaignMakesRightCalls() {
        setupPurchases()

        Purchases.shared.setCampaign("123abc")
        expect(self.mockSubscriberAttributesManager.invokedSetCampaignCount) == 1
        expect(self.mockSubscriberAttributesManager.invokedSetCampaignParameters?.campaign) == "123abc"
        expect(self.mockSubscriberAttributesManager.invokedSetCampaignParameters?.appUserID) == mockIdentityManager
                .currentAppUserID
    }

    func testSetAdGroupMakesRightCalls() {
        setupPurchases()

        Purchases.shared.setAdGroup("123abc")
        expect(self.mockSubscriberAttributesManager.invokedSetAdGroupCount) == 1
        expect(self.mockSubscriberAttributesManager.invokedSetAdGroupParameters?.adGroup) == "123abc"
        expect(self.mockSubscriberAttributesManager.invokedSetAdGroupParameters?.appUserID) == mockIdentityManager
                .currentAppUserID
    }

    func testSetAdMakesRightCalls() {
        setupPurchases()

        Purchases.shared.setAd("123abc")
        expect(self.mockSubscriberAttributesManager.invokedSetAdCount) == 1
        expect(self.mockSubscriberAttributesManager.invokedSetAdParameters?.ad) == "123abc"
        expect(self.mockSubscriberAttributesManager.invokedSetAdParameters?.appUserID) == mockIdentityManager
                .currentAppUserID
    }

    func testSetKeywordMakesRightCalls() {
        setupPurchases()

        Purchases.shared.setKeyword("123abc")
        expect(self.mockSubscriberAttributesManager.invokedSetKeywordCount) == 1
        expect(self.mockSubscriberAttributesManager.invokedSetKeywordParameters?.keyword) == "123abc"
        expect(self.mockSubscriberAttributesManager.invokedSetKeywordParameters?.appUserID) == mockIdentityManager
                .currentAppUserID
    }

    func testSetCreativeMakesRightCalls() {
        setupPurchases()

        Purchases.shared.setCreative("123abc")
        expect(self.mockSubscriberAttributesManager.invokedSetCreativeCount) == 1
        expect(self.mockSubscriberAttributesManager.invokedSetCreativeParameters?.creative) == "123abc"
        expect(self.mockSubscriberAttributesManager.invokedSetCreativeParameters?.appUserID) ==
            mockIdentityManager.currentAppUserID
    }

    func testCollectDeviceIdentifiersMakesRightCalls() {
        setupPurchases()

        Purchases.shared.collectDeviceIdentifiers()
        expect(self.mockSubscriberAttributesManager.invokedCollectDeviceIdentifiersCount) == 1
        expect(self.mockSubscriberAttributesManager.invokedCollectDeviceIdentifiersParameters?.appUserID) ==
            mockIdentityManager.currentAppUserID
    }

    // MARK: Post receipt with attributes

    @available(iOS 12.2, macOS 10.14.4, watchOS 6.2, macCatalyst 13.0, tvOS 12.2, *)
    func testPostReceiptMarksSubscriberAttributesSyncedIfBackendSuccessful() {
        setupPurchases()
        let product = MockSKProduct(mockProductIdentifier: "com.product.id1")
        self.purchases?.purchase(product: product) { (tx, info, error, userCancelled) in }
        mockSubscriberAttributesManager.stubbedUnsyncedAttributesByKeyResult = mockAttributes

        let transaction = MockTransaction()
        transaction.mockPayment = self.mockStoreKitWrapper.payment!

        transaction.mockState = SKPaymentTransactionState.purchasing
        self.mockStoreKitWrapper.delegate?.storeKitWrapper(self.mockStoreKitWrapper, updatedTransaction: transaction)

        self.mockBackend.stubbedPostReceiptPurchaserInfo = PurchaserInfo(data: emptyPurchaserInfoData)

        transaction.mockState = SKPaymentTransactionState.purchased
        self.mockStoreKitWrapper.delegate?.storeKitWrapper(self.mockStoreKitWrapper, updatedTransaction: transaction)

        expect(self.mockBackend.invokedPostReceiptData).to(beTrue())
        expect(self.mockStoreKitWrapper.finishCalled).toEventually(beTrue())
        expect(self.mockSubscriberAttributesManager.invokedMarkAttributes) == true
        expect(self.mockSubscriberAttributesManager.invokedMarkAttributesParameters!.syncedAttributes) == mockAttributes
        expect(self.mockSubscriberAttributesManager.invokedMarkAttributesParameters!.appUserID) ==
            mockIdentityManager.currentAppUserID
    }

    @available(iOS 12.2, macOS 10.14.4, watchOS 6.2, macCatalyst 13.0, tvOS 12.2, *)
    func testPostReceiptMarksSubscriberAttributesSyncedIfBackendSuccessfullySynced() {
        setupPurchases()
        let product = MockSKProduct(mockProductIdentifier: "com.product.id1")
        self.purchases?.purchase(product: product) { (tx, info, error, userCancelled) in }
        mockSubscriberAttributesManager.stubbedUnsyncedAttributesByKeyResult = mockAttributes

        let transaction = MockTransaction()
        transaction.mockPayment = self.mockStoreKitWrapper.payment!

        transaction.mockState = SKPaymentTransactionState.purchasing
        self.mockStoreKitWrapper.delegate?.storeKitWrapper(self.mockStoreKitWrapper, updatedTransaction: transaction)

        let errorCode = BackendErrorCode.invalidAPIKey.rawValue as NSNumber
        let extraUserInfo = [Backend.RCSuccessfullySyncedKey: true]
        self.mockBackend.stubbedPostReceiptPurchaserError = ErrorUtils.backendError(withBackendCode: errorCode,
                                                                                    backendMessage: "Invalid credentials",
                                                                                    extraUserInfo: extraUserInfo)

        transaction.mockState = SKPaymentTransactionState.purchased
        self.mockStoreKitWrapper.delegate?.storeKitWrapper(self.mockStoreKitWrapper, updatedTransaction: transaction)

        expect(self.mockBackend.invokedPostReceiptData) == true
        expect(self.mockSubscriberAttributesManager.invokedMarkAttributes) == true
        expect(self.mockSubscriberAttributesManager.invokedMarkAttributesParameters!.syncedAttributes) == mockAttributes
        expect(self.mockSubscriberAttributesManager.invokedMarkAttributesParameters!.appUserID) ==
            mockIdentityManager.currentAppUserID
    }

    @available(iOS 12.2, macOS 10.14.4, watchOS 6.2, macCatalyst 13.0, tvOS 12.2, *)
    func testPostReceiptDoesntMarkSubscriberAttributesSyncedIfBackendNotSuccessfullySynced() {
        setupPurchases()
        let product = MockSKProduct(mockProductIdentifier: "com.product.id1")
        self.purchases?.purchase(product: product) { (tx, info, error, userCancelled) in }
        mockSubscriberAttributesManager.stubbedUnsyncedAttributesByKeyResult = mockAttributes

        let transaction = MockTransaction()
        transaction.mockPayment = self.mockStoreKitWrapper.payment!

        transaction.mockState = SKPaymentTransactionState.purchasing
        self.mockStoreKitWrapper.delegate?.storeKitWrapper(self.mockStoreKitWrapper, updatedTransaction: transaction)

        let errorCode = BackendErrorCode.invalidAPIKey.rawValue as NSNumber
        let extraUserInfo = [Backend.RCSuccessfullySyncedKey as NSError.UserInfoKey: false]
        self.mockBackend.stubbedPostReceiptPurchaserError = ErrorUtils.backendError(withBackendCode: errorCode,
                                                                                    backendMessage: "Invalid credentials",
                                                                                    extraUserInfo: extraUserInfo)

        transaction.mockState = SKPaymentTransactionState.purchased
        self.mockStoreKitWrapper.delegate?.storeKitWrapper(self.mockStoreKitWrapper, updatedTransaction: transaction)

        expect(self.mockBackend.invokedPostReceiptData).to(beTrue())
        expect(self.mockSubscriberAttributesManager.invokedMarkAttributes) == false
    }
}<|MERGE_RESOLUTION|>--- conflicted
+++ resolved
@@ -37,13 +37,8 @@
                                                      finishTransactions: true)
     var mockReceiptParser: MockReceiptParser!
     var mockAttributionFetcher: MockAttributionFetcher!
-<<<<<<< HEAD
-    var mockAttributionPoster: RCAttributionPoster!
-    
-=======
     var mockAttributionPoster: AttributionPoster!
 
->>>>>>> fbef8338
     var mockOperationDispatcher: MockOperationDispatcher!
     var mockIntroEligibilityCalculator: MockIntroEligibilityCalculator!
 
@@ -78,22 +73,6 @@
         self.mockOperationDispatcher = MockOperationDispatcher()
         self.mockIntroEligibilityCalculator = MockIntroEligibilityCalculator()
         self.mockReceiptParser = MockReceiptParser()
-<<<<<<< HEAD
-        let systemInfoAttribution = MockSystemInfo(platformFlavor: "iOS",
-                                                   platformFlavorVersion: "3.2.1",
-                                                   finishTransactions: true)
-        self.mockAttributionFetcher = MockAttributionFetcher(deviceCache: mockDeviceCache,
-                                                             identityManager: mockIdentityManager,
-                                                             backend: mockBackend,
-                                                             attributionFactory: AttributionTypeFactory(),
-                                                             systemInfo: systemInfoAttribution)
-        self.mockAttributionPoster = RCAttributionPoster(deviceCache: mockDeviceCache,
-                                                         identityManager: mockIdentityManager,
-                                                         backend: mockBackend,
-                                                         systemInfo: systemInfoAttribution,
-                                                         attributionFetcher: mockAttributionFetcher,
-                                                         subscriberAttributesManager: mockSubscriberAttributesManager)
-=======
         let systemInfoAttribution = try! MockSystemInfo(platformFlavor: "iOS",
                                                         platformFlavorVersion: "3.2.1",
                                                         finishTransactions: true)
@@ -109,7 +88,6 @@
                                                        backend: mockBackend,
                                                        attributionFetcher: mockAttributionFetcher,
                                                        subscriberAttributesManager: mockSubscriberAttributesManager)
->>>>>>> fbef8338
         self.purchaserInfoManager = PurchaserInfoManager(operationDispatcher: mockOperationDispatcher,
                                                          deviceCache: mockDeviceCache,
                                                          backend: mockBackend,
