--- conflicted
+++ resolved
@@ -249,14 +249,11 @@
     }
   end
 
-<<<<<<< HEAD
-=======
   desc "Generate Jazzy Docs"
   lane :generate_docs do
     jazzy    
   end
 
->>>>>>> fbef8338
 end
 
 def push_pods
@@ -283,11 +280,7 @@
     # We use this script as a workaround until this is fixed. 
     # https://github.com/Carthage/Carthage/releases/0.38.0
     sh("./scripts/carthage.sh", "build", "--no-skip-current")
-<<<<<<< HEAD
-    sh("./scripts/carthage.sh", "archive", "Purchases")
-=======
     sh("./scripts/carthage.sh", "archive", "RevenueCat")
->>>>>>> fbef8338
   end
 end
 
