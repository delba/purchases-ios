--- conflicted
+++ resolved
@@ -157,11 +157,7 @@
 
   storekit_tests:
     macos:
-<<<<<<< HEAD
-      xcode: "12.5.1"
-=======
-      xcode: "13.0.0"
->>>>>>> fbef8338
+      xcode: "13.0.0"
     working_directory: ~/purchases-ios
     shell: /bin/bash --login -o pipefail
     steps:
@@ -224,12 +220,9 @@
     steps:
       - checkout
       - install-dependencies
-<<<<<<< HEAD
-=======
       - run:
           name: Install SourceKitten
           command: brew install sourcekitten
->>>>>>> fbef8338
       - run:
           name: Build docs
           command: bundle exec fastlane generate_docs
